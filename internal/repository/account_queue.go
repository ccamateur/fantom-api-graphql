/*
Package repository implements repository for handling fast and efficient access to data required
by the resolvers of the API server.

Internally it utilizes RPC to access Opera/Lachesis full node for blockchain interaction. Mongo database
for fast, robust and scalable off-chain data storage, especially for aggregated and pre-calculated data mining
results. BigCache for in-memory object storage to speed up loading of frequently accessed entities.
*/
package repository

import (
	"fantom-api-graphql/internal/logger"
	"fantom-api-graphql/internal/types"
	"github.com/ethereum/go-ethereum/common"
	"sync"
)

const (
	// accountQueueLength represents how many accounts can be pushed
	// into the queue for processing at once
<<<<<<< HEAD
	accountQueueLength = 75000
=======
	accountQueueLength = 50000
>>>>>>> 443977be

	// sfcCheckBelowBlock represents the highest block number we try to detect
	// SFC contract, above this block the contract should already be known and we can
	// skip the check
	sfcCheckBelowBlock = 100000
)

// testAddress represents an address used to test an account reference
var testAddress = common.HexToAddress("0xabc00FA001230012300aBc0012300Fa00FACE000")

// AccountQueueRequest represents an account queue processing request.
// This can be a simple account existence verification, or an extended
// contract analyze.
type accountQueueRequest struct {
	acc         *types.Account
	blk         *types.Block
	trx         *types.Transaction
	trxCallback func(*types.Transaction)
}

// accountQueue implements account analyzer queue
type accountQueue struct {
	service
	buffer chan *accountQueueRequest
}

// newAccountQueue creates new blockchain account analyzer queue service.
func newAccountQueue(buffer chan *accountQueueRequest, repo Repository, log logger.Logger, wg *sync.WaitGroup) *accountQueue {
	// create new instance
	aq := accountQueue{
		service: newService("account queue", repo, log, wg),
		buffer:  buffer,
	}

	// start the scanner job
	aq.run()
	return &aq
}

// run starts the account queue to life.
func (aq *accountQueue) run() {
	// start scanner
	aq.wg.Add(1)
	go aq.monitorAccounts()
}

// monitorAccounts runs the main account requests resolver
// loop in a separate thread.
func (aq *accountQueue) monitorAccounts() {
	// log action
	aq.log.Notice("account queue processing is running")

	// don't forget to sign off after we are done
	defer func() {
		// log finish
		aq.log.Notice("account queue processing is closing")

		// signal to wait group we are done
		aq.wg.Done()
	}()

	// wait for either stop signal, or an account request
	var err error
	for {
		select {
		case req := <-aq.buffer:
			// log what we do
			aq.log.Debugf("account %s received for processing", req.acc.Address.String())

			// process the account request into the database
			err = aq.processAccount(req.acc, req.blk, req.trx)

			// any callback? notify the transaction to be done
			if err == nil && req.trxCallback != nil {
				aq.log.Debugf("account %s callback for trx %s", req.acc.Address.String(), req.trx.Hash.String())
				req.trxCallback(req.trx)
			}
		case <-aq.sigStop:
			// stop signal received?
			return
		}
	}
}

// processAccount processes account into the database
// based on the account details
func (aq *accountQueue) processAccount(acc *types.Account, block *types.Block, trx *types.Transaction) error {
	// check if the account is new; if we already know it, we are done
	if aq.repo.AccountIsKnown(&acc.Address) {
		return aq.repo.AccountMarkActivity(acc, uint64(block.TimeStamp))
	}

	// simple account; just push it into the database
	if acc.ContractTx == nil {
		// notify new account detected
		aq.log.Noticef("found new account %s", acc.Address.String())

		// check if the target address is not an SFC contract
		aq.checkSfcContract(acc, block, trx)

		// add the account into the database
		err := aq.repo.AccountAdd(acc)
		if err != nil {
			aq.log.Errorf("can not add account %s; %s", acc.Address.String(), err.Error())
			return err
		}

		// account added
		return nil
	}

	return aq.processAccountContract(acc, block, trx)
}

// checkSfcContract verifies if the target account is the SFC contract
// and if so, it adds the SFC target with a different type.
func (aq *accountQueue) checkSfcContract(acc *types.Account, block *types.Block, trx *types.Transaction) {
	// act on SFC detection
	if uint64(block.Number) < sfcCheckBelowBlock && aq.repo.IsSfcContract(&acc.Address) {
		// change the type to SFC contract
		acc.Type = types.AccountTypeSFC

		// get the SFC version
		ver, err := aq.repo.SfcVersion()
		if err == nil {
			// log what we found
			aq.log.Debugf("detected SFC contract %d.%d.%d", byte((ver>>16)&255), byte((ver>>8)&255), byte(ver&255))

			// add the contract
			if err := aq.repo.ContractAdd(types.NewSfcContract(&acc.Address, uint64(ver), block, trx)); err != nil {
				aq.log.Errorf("can not add the SFC contract at %s; %s", acc.Address.String(), err.Error())
			}
		}
	}
}

// processAccountContract processes contract account with detection.
func (aq *accountQueue) processAccountContract(acc *types.Account, block *types.Block, trx *types.Transaction) error {
	// log what we do
	aq.log.Debugf("account %s is a smart contract, analyzing", acc.Address.String())

	// detect and identify contract
	con, err := aq.detectContract(&acc.Address, &acc.Type, block, trx)
	if err != nil {
		aq.log.Errorf("can not identify contract at %s; %s", acc.Address.String(), err.Error())
		return err
	}

	// insert the contract record if possible
	if con != nil {
		err = aq.repo.ContractAdd(con)
		if err != nil {
			aq.log.Errorf("can not add contract at %s; %s", acc.Address.String(), err.Error())
			return err
		}
	}

	// add the account identified into the database
	err = aq.repo.AccountAdd(acc)
	if err != nil {
		aq.log.Errorf("can not add account %s; %s", acc.Address.String(), err.Error())
		return err
	}

	return err
}

// detectContract tries to identify the contract type.
func (aq *accountQueue) detectContract(addr *common.Address, cType *string, block *types.Block, trx *types.Transaction) (*types.Contract, error) {
	// identify ERC20 token
	con := aq.detectErc20Token(addr, block, trx)
	if con != nil {
		*cType = types.AccountTypeERC20Token
		return con, nil
	}

	// log that the detection failed
	aq.log.Noticef("unknown contract at %s", addr.String())

	// set as generic contract type if no other has ben detected
	*cType = types.AccountTypeContract
	return types.NewGenericContract(addr, block, trx), nil
}

// detectErc20Token identifies ERC20 token contracts by checking common contract end points.
func (aq *accountQueue) detectErc20Token(addr *common.Address, block *types.Block, trx *types.Transaction) *types.Contract {
	// try to get the token name
	name, err := aq.repo.Erc20Name(addr)
	if err != nil {
		return nil
	}

	// try to detect symbol
	if _, err := aq.repo.Erc20Symbol(addr); err != nil {
		return nil
	}

	// try to detect total supply
	if _, err := aq.repo.Erc20TotalSupply(addr); err != nil {
		return nil
	}

	// try to detect balance of
	if _, err := aq.repo.Erc20BalanceOf(addr, &testAddress); err != nil {
		return nil
	}

	// log what we do
	aq.log.Noticef("ERC20 token %s detected at %s", name, addr.String())
	return types.NewErc20Contract(addr, name, block, trx)
}

// detectStiContract identifies Staker Information contract by checking interface.
func (aq *accountQueue) detectStiContract(addr *common.Address, block *types.Block, trx *types.Transaction) *types.Contract {
	// detect the STI contract
	if aq.repo.IsStiContract(addr) {
		return types.NewStiContract(addr, block, trx)
	}

	return nil
}<|MERGE_RESOLUTION|>--- conflicted
+++ resolved
@@ -18,11 +18,7 @@
 const (
 	// accountQueueLength represents how many accounts can be pushed
 	// into the queue for processing at once
-<<<<<<< HEAD
-	accountQueueLength = 75000
-=======
 	accountQueueLength = 50000
->>>>>>> 443977be
 
 	// sfcCheckBelowBlock represents the highest block number we try to detect
 	// SFC contract, above this block the contract should already be known and we can
