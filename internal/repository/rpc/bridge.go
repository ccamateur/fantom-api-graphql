--- conflicted
+++ resolved
@@ -18,10 +18,7 @@
 	"fantom-api-graphql/internal/config"
 	"fantom-api-graphql/internal/logger"
 	"golang.org/x/sync/singleflight"
-<<<<<<< HEAD
-=======
 	"math/big"
->>>>>>> a869a32f
 
 	"github.com/ethereum/go-ethereum/accounts/abi/bind"
 	eth "github.com/ethereum/go-ethereum/ethclient"
@@ -34,9 +31,6 @@
 	eth *eth.Client
 	log logger.Logger
 	cg  *singleflight.Group
-
-	// we need a Group to use single flight to control price pulls
-	reqGroup *singleflight.Group
 
 	// fMintCfg represents the configuration of the fMint protocol
 	sigConfig     *config.ServerSignature
@@ -79,9 +73,6 @@
 		eth: con,
 		log: log,
 		cg:  new(singleflight.Group),
-
-		// make the group
-		reqGroup: new(singleflight.Group),
 
 		// special configuration options below this line
 		sigConfig:     &cfg.MySignature,
